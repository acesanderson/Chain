"""
A Chain is a convenience wrapper for models, prompts, parsers, messages, and response objects.
A chain needs to have at least a prompt and a model.
Chains are immutable, treat them like tuples.
"""

# The rest of our package.
from Chain.prompt.prompt import Prompt
from Chain.model.model import Model
from Chain.result.response import Response
from Chain.parser.parser import Parser
from Chain.message.message import Message
from Chain.message.messages import Messages
from Chain.message.messagestore import MessageStore
from Chain.message.imagemessage import ImageMessage
from Chain.message.audiomessage import AudioMessage
from Chain.logging.logging_config import configure_logging, logging
from typing import TYPE_CHECKING, Optional

# Our TYPE_CHECKING imports, these ONLY load for IDEs, so you can still lazy load in production.
if TYPE_CHECKING:
    from rich.console import Console

logger = configure_logging(
<<<<<<< HEAD
    # level=logging.INFO,
    level=logging.NOTSET,
=======
    level=logging.INFO,
    # level=logging.DEBUG,
    # level=logging.CRITICAL,
>>>>>>> ec24002b
)


class Chain:
    """
    How we chain things together.
    Instantiate with:
    - a prompt (a string that is ready for jinja2 formatting),
    - a model (a name of a model (full list of accessible models in Model.models))
    - a parser (a function that takes a string and returns a string)
    """

    # If you want logging, initialize a message store with log_file_path parameter, and assign it to your Chain class as a singleton.
    _message_store: Optional[MessageStore] = None
    # If you want rich progress reporting, add a rich.console.Console object to Chain. (also can be added at Model level)
    _console: Optional["Console"] = None

    def __init__(
        self, model: Model, prompt: Prompt | None = None, parser: Parser | None = None
    ):
        self.prompt = prompt
        self.model = model
        self.parser = parser
        if self.prompt:
            self.input_schema = self.prompt.input_schema()  # this is a set
        else:
            self.input_schema = set()

    def run(
        self,
        input_variables: dict | None = None,
        messages: Messages | list[Message] | None = [],
        verbose: bool = True,
        stream: bool = False,
        cache: bool = True,
        index: int = 0,
        total: int = 0,
    ) -> Response:
        """
        Executes the Chain, processing the prompt and interacting with the language model.

        This method acts as a central dispatcher, routing the request based on
        whether 'messages' are provided or if a streaming response is requested.
        It renders the prompt with `input_variables` if a `Prompt` object is
        associated with the Chain.

        Args:
            input_variables (dict | None): A dictionary of variables to render
                the prompt template. Required if the Chain's prompt contains
                Jinja2 placeholders. Defaults to None.
            messages (list[Message] | None): A list of `Message` objects
                representing a conversation history or a single message. If
                provided, the Chain will operate in chat mode. Defaults to an
                empty list.
            verbose (bool): If True, displays progress information during the
                model query. This is managed by the `progress_display` decorator
                on the underlying `Model.query` call. Defaults to True.
            stream (bool): If True, attempts to stream the response from the
                model. Note that streaming requests do not return a `Response`
                object directly but rather a generator. Defaults to False.
            cache (bool): If True, the response will be cached if caching is
                enabled on the `Model` class. Defaults to True.
            index (int): The current index of the item being processed in a
                batch operation. Used for progress display (e.g., "[1/100]").
                Requires `total` to be provided. Defaults to 0.
            total (int): The total number of items in a batch operation. Used
                for progress display (e.g., "[1/100]"). Requires `index` to be
                provided. Defaults to 0.

        Returns:
            Response: A `Response` object containing the model's output, status,
            duration, and associated messages. Returns a generator if `stream`
            is True.

        Raises:
            ValueError: If neither a prompt nor messages are provided.
            ValueError: If `index` is provided without `total`, or vice-versa.
        """
        # Render our prompt with the input_variables if variables are passed. Should throw a jinja error if it doesn't match.
        if input_variables and self.prompt:
            logger.info("Rendering prompt with input variables: %s", input_variables)
            prompt = self.prompt.render(input_variables=input_variables)
        elif self.prompt:
            logger.info("Using prompt without input variables.")
            prompt = self.prompt.prompt_string
        else:
            logger.info("No prompt provided, using None.")
            prompt = None
        # Route a stream request (these don't return Response objects)
        # Route input; if string, if message
        if messages:
            logger.info("Running with messages.")
            result = self.run_messages(
                prompt=prompt,
                messages=messages,
                verbose=verbose,
                cache=cache,
                index=index,
                total=total,
                stream=stream,
            )
        elif prompt:
            logger.info("Running with prompt.")
            result = self.run_completion(
                prompt=prompt,
                verbose=verbose,
                cache=cache,
                index=index,
                total=total,
                stream=stream,
            )
        else:
            raise ValueError("No prompt or messages passed to Chain.run.")
        return result

    def run_messages(
        self,
        messages: list[Message | ImageMessage | AudioMessage],
        prompt: str | None = None,
        verbose=True,
        cache=True,
        index: int = 0,
        total: int = 0,
        stream: bool = False,
    ):
        """
        Special version of Chain.run that takes a messages object.
        Converts input + prompt into a message object, appends to messages list, and runs to Model.chat.
        Input should be a dict with named variables that match the prompt.
        """
        if prompt:
            logger.info("Using prompt to create a user message.")
            # Add new query to messages list
            message = Message(role="user", content=prompt)
            messages.append(message)
        # If we have class-level logging
        if Chain._message_store:
            logger.info("Adding messages to message store.")
            Chain._message_store.add(messages)
        # Run our query
        if self.parser:
            logger.info("Using parser for structured output.")
            result = self.model.query(
                messages,
                verbose=verbose,
                parser=self.parser,
                cache=cache,
                index=index,
                total=total,
            )
        else:
            logger.info("Running model query without parser.")
            result = self.model.query(messages, verbose=verbose, cache=cache)
        # Convert result to a Message object
        assistant_message = Message(role="assistant", content=result)
        # If we have class-level logging
        if Chain._message_store:
            logger.info("Adding assistant message to message store.")
            Chain._message_store.add(assistant_message)
        messages.append(assistant_message)
        # Return a response object
        logger.info("Returning messages from run_messages.")
        return messages

    # In chain/chain.py - update run_completion method
    def run_completion(
        self,
        prompt: str,
        verbose=True,
        stream=False,
        cache=True,
        index: int = 0,
        total: int = 0,
    ):
        logger.info("Running completion with prompt: %s", prompt)
        user_message = Message(role="user", content=prompt)

        if Chain._message_store:
            logger.info("Adding user message to message store.")
            Chain._message_store.add(user_message)

        if stream:
            logger.info("Streaming response requested.")
            # For streaming, return the stream object directly
            if self.parser:
                # Streaming with structured output is complex - disable for now
                raise ValueError("Streaming is not supported with parsers yet")

            stream_response = self.model.query(
                prompt, verbose=verbose, cache=cache, stream=True
            )
            logger.info("Returning streaming response.")
            return stream_response  # Return raw stream object
        else:
            # Non-streaming path (existing logic)
            logger.info("Non-streaming response requested.")
            if self.parser:
                logger.info("Using parser for structured output.")
                result = self.model.query(
                    prompt,
                    verbose=verbose,
                    parser=self.parser,
                    cache=cache,
                    index=index,
                    total=total,
                )
            else:
                logger.info("Running model query without parser.")
                result = self.model.query(prompt, verbose=verbose, cache=cache)

            assistant_message = Message(role="assistant", content=result)
            if Chain._message_store:
                logger.info("Adding assistant message to message store.")
                Chain._message_store.add(assistant_message)

            logger.info("Returning response object.")
            return result<|MERGE_RESOLUTION|>--- conflicted
+++ resolved
@@ -22,14 +22,10 @@
     from rich.console import Console
 
 logger = configure_logging(
-<<<<<<< HEAD
     # level=logging.INFO,
-    level=logging.NOTSET,
-=======
-    level=logging.INFO,
+    # level=logging.NOTSET,
     # level=logging.DEBUG,
-    # level=logging.CRITICAL,
->>>>>>> ec24002b
+    level=logging.CRITICAL,
 )
 
 
