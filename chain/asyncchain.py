from Chain.chain.chain import Chain, Prompt
from Chain.model.model import ModelAsync
from Chain.response.response import Response
from Chain.message.message import Message
from Chain.parser.parser import Parser
import asyncio
from typing import overload, Optional
from pydantic import BaseModel


class AsyncChain(Chain):

    def __init__(
        self,
        model: ModelAsync,
        prompt: Prompt | None = None,
        parser: Parser | None = None,
    ):
        if not isinstance(model, ModelAsync):
            raise TypeError("Model must be of type ModelAsync")
        if prompt and not isinstance(prompt, Prompt):
            raise TypeError("Prompt must be of type Prompt")
        if parser and not isinstance(parser, Parser):
            raise TypeError("Parser must be of type Parser")
        """Override to use ModelAsync"""
        self.prompt = prompt
        self.model = model
        self.parser = parser
        if self.prompt:
            self.input_schema = self.prompt.input_schema()  # this is a set
        else:
            self.input_schema = set()

    @overload
    def run(self, input_variables_list: list[dict]) -> list[Response]: ...

    @overload
    def run(self, *, prompt_strings: list[str]) -> list[Response]: ...

    def run(
        self,
        input_variables_list: list[dict] | None = None,
        prompt_strings: list[str] | None = None,
        semaphore: Optional[asyncio.Semaphore] = None,
        cache=True,
    ) -> list[Response]:

        async def _run_async():
            if prompt_strings:
<<<<<<< HEAD
                results = await self._run_prompt_strings(prompt_strings, semaphore)
                return self.convert_results_to_responses(results)
            if input_variables_list:
                results = await self._run_input_variables(
                    input_variables_list, semaphore
                )
                return self.convert_results_to_responses(results)
            return []
=======
                return await self._run_prompt_strings(prompt_strings, semaphore, cache)
            if input_variables_list:
                return await self._run_input_variables(
                    input_variables_list, semaphore, cache
                )

        results = asyncio.run(_run_async())
        responses = self.convert_results_to_responses(results)
>>>>>>> a4115e80

        responses = asyncio.run(_run_async())
        return responses

    async def _run_input_variables(
        self,
        input_variables_list: list[dict],
        semaphore: Optional[asyncio.Semaphore] = None,
<<<<<<< HEAD
    ) -> list:
=======
        cache=True,
    ) -> Response:
>>>>>>> a4115e80
        if not self.prompt:
            raise ValueError("No prompt assigned to AsyncChain object")
        if self.parser:
            pydantic_model = self.parser.pydantic_model
        else:
            pydantic_model = None

        async def process_with_semaphore(
            input_variables: dict,
            pydantic_model: BaseModel | None,
            semaphore: Optional[asyncio.Semaphore],
            cache=cache,
        ):
            if semaphore:
                # Use a semaphore to limit the number of concurrent requests
                async with semaphore:
                    return await self.model.query_async(
                        input=self.prompt.render(input_variables=input_variables),
                        pydantic_model=pydantic_model,
                        cache=cache,
                    )
            else:
                return await self.model.query_async(
                    input=self.prompt.render(input_variables=input_variables),
                    pydantic_model=pydantic_model,
                    cache=cache,
                )

        coroutines = [
            process_with_semaphore(
                input_variables, pydantic_model, semaphore, cache=cache
            )
            for input_variables in input_variables_list
        ]
        # Need to convert these to Response objects
        return await asyncio.gather(*coroutines, return_exceptions=True)

    async def _run_prompt_strings(
<<<<<<< HEAD
        self, prompt_strings: list[str], semaphore: Optional[asyncio.Semaphore] = None
    ) -> list:
=======
        self,
        prompt_strings: list[str],
        semaphore: Optional[asyncio.Semaphore] = None,
        cache=True,
    ) -> Response:
        if self.parser:
            pydantic_model = self.parser.pydantic_model
        else:
            pydantic_model = None
>>>>>>> a4115e80

        async def process_with_semaphore(
            prompt_string: str,
            pydantic_model: BaseModel | None,
            semaphore: Optional[asyncio.Semaphore],
            cache=True,
        ):
            if semaphore:
                # Use a semaphore to limit the number of concurrent requests
                async with semaphore:
<<<<<<< HEAD
                    return await self.model.query_async(input=prompt_string)
            else:
                return await self.model.query_async(input=prompt_string)
=======
                    return await self.model.query_async(
                        input=prompt_string, pydantic_model=pydantic_model, cache=cache
                    )
            else:
                return await self.model.query_async(
                    input=prompt_string, pydantic_model=pydantic_model, cache=cache
                )
>>>>>>> a4115e80

        coroutines = [
            process_with_semaphore(prompt_string, pydantic_model, semaphore, cache)
            for prompt_string in prompt_strings
        ]
<<<<<<< HEAD
        # Need to convert these to Response objects
        return await asyncio.gather(*coroutines, return_exceptions=False)

    def convert_results_to_responses(self, results: list) -> list[Response]:
        # Convert results to Response objects
        responses = []
        for result in results:
            if isinstance(result, Exception):  # Important! Handle exceptions
                response = Response(
                    content=str(result),  # Or some other error message
                    status="error",
                    prompt=None,
                    model=self.model.model,
                    duration=None,
                    messages=[Message(role="assistant", content=str(result))],
                )
            else:
                response = Response(
                    content=result,
                    status="success",
                    prompt=None,  # This would be very hard to calculate; maybe later
                    model=self.model.model,
                    duration=None,  # This would be very hard to calculate; maybe later
                    messages=[Message(role="assistant", content=result)],
                )
            responses.append(response)
        return responses
=======
        return await asyncio.gather(*coroutines, return_exceptions=True)
>>>>>>> a4115e80

    def convert_results_to_responses(self, results: list[str]) -> list[Response]:
        # Convert results to Response objects
        responses = []
        for result in results:
            response = Response(
                content=result,
                status="success",
                prompt=None,  # This would be very hard to calculate; maybe later
                model=self.model.model,
                duration=None,  # This would be very hard to calculate; maybe later
                messages=[Message(role="assistant", content=result)],
            )
            responses.append(response)
        return responses<|MERGE_RESOLUTION|>--- conflicted
+++ resolved
@@ -47,16 +47,6 @@
 
         async def _run_async():
             if prompt_strings:
-<<<<<<< HEAD
-                results = await self._run_prompt_strings(prompt_strings, semaphore)
-                return self.convert_results_to_responses(results)
-            if input_variables_list:
-                results = await self._run_input_variables(
-                    input_variables_list, semaphore
-                )
-                return self.convert_results_to_responses(results)
-            return []
-=======
                 return await self._run_prompt_strings(prompt_strings, semaphore, cache)
             if input_variables_list:
                 return await self._run_input_variables(
@@ -65,21 +55,15 @@
 
         results = asyncio.run(_run_async())
         responses = self.convert_results_to_responses(results)
->>>>>>> a4115e80
 
-        responses = asyncio.run(_run_async())
         return responses
 
     async def _run_input_variables(
         self,
         input_variables_list: list[dict],
         semaphore: Optional[asyncio.Semaphore] = None,
-<<<<<<< HEAD
-    ) -> list:
-=======
         cache=True,
     ) -> Response:
->>>>>>> a4115e80
         if not self.prompt:
             raise ValueError("No prompt assigned to AsyncChain object")
         if self.parser:
@@ -118,10 +102,6 @@
         return await asyncio.gather(*coroutines, return_exceptions=True)
 
     async def _run_prompt_strings(
-<<<<<<< HEAD
-        self, prompt_strings: list[str], semaphore: Optional[asyncio.Semaphore] = None
-    ) -> list:
-=======
         self,
         prompt_strings: list[str],
         semaphore: Optional[asyncio.Semaphore] = None,
@@ -131,7 +111,6 @@
             pydantic_model = self.parser.pydantic_model
         else:
             pydantic_model = None
->>>>>>> a4115e80
 
         async def process_with_semaphore(
             prompt_string: str,
@@ -142,11 +121,6 @@
             if semaphore:
                 # Use a semaphore to limit the number of concurrent requests
                 async with semaphore:
-<<<<<<< HEAD
-                    return await self.model.query_async(input=prompt_string)
-            else:
-                return await self.model.query_async(input=prompt_string)
-=======
                     return await self.model.query_async(
                         input=prompt_string, pydantic_model=pydantic_model, cache=cache
                     )
@@ -154,43 +128,12 @@
                 return await self.model.query_async(
                     input=prompt_string, pydantic_model=pydantic_model, cache=cache
                 )
->>>>>>> a4115e80
 
         coroutines = [
             process_with_semaphore(prompt_string, pydantic_model, semaphore, cache)
             for prompt_string in prompt_strings
         ]
-<<<<<<< HEAD
-        # Need to convert these to Response objects
-        return await asyncio.gather(*coroutines, return_exceptions=False)
-
-    def convert_results_to_responses(self, results: list) -> list[Response]:
-        # Convert results to Response objects
-        responses = []
-        for result in results:
-            if isinstance(result, Exception):  # Important! Handle exceptions
-                response = Response(
-                    content=str(result),  # Or some other error message
-                    status="error",
-                    prompt=None,
-                    model=self.model.model,
-                    duration=None,
-                    messages=[Message(role="assistant", content=str(result))],
-                )
-            else:
-                response = Response(
-                    content=result,
-                    status="success",
-                    prompt=None,  # This would be very hard to calculate; maybe later
-                    model=self.model.model,
-                    duration=None,  # This would be very hard to calculate; maybe later
-                    messages=[Message(role="assistant", content=result)],
-                )
-            responses.append(response)
-        return responses
-=======
         return await asyncio.gather(*coroutines, return_exceptions=True)
->>>>>>> a4115e80
 
     def convert_results_to_responses(self, results: list[str]) -> list[Response]:
         # Convert results to Response objects
