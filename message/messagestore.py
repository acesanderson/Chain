--- conflicted
+++ resolved
@@ -4,10 +4,6 @@
 - Use all Messages methods (append, extend, indexing, etc.) directly
 - Automatically persist changes to TinyDB
 - Log conversations in human-readable format
-<<<<<<< HEAD
-- Manage multiple conversation sessions
-=======
->>>>>>> 2104556b
 - All while being a drop-in replacement for Messages objects
 
 The MessageStore IS a Messages object with superpowers.
@@ -19,17 +15,10 @@
 from Chain.message.audiomessage import AudioMessage
 from rich.console import Console
 from rich.rule import Rule
-<<<<<<< HEAD
-from pydantic import BaseModel
-from tinydb import TinyDB, Query
-from typing import Optional
-from pathlib import Path
-=======
 from pydantic import BaseModel, Field
 from pathlib import Path
 from tinydb import TinyDB
 from typing import Optional
->>>>>>> 2104556b
 from datetime import datetime
 import os
 
@@ -54,42 +43,22 @@
 
     def __init__(
         self,
-<<<<<<< HEAD
-        messages: list[Message] = None,
-=======
         messages: list[Message] | Messages | None = None,
->>>>>>> 2104556b
         console: Console | None = None,
         history_file: str | Path = "",
         log_file: str | Path = "",
         pruning: bool = False,
-<<<<<<< HEAD
-        session_id: str | None = None,
-=======
->>>>>>> 2104556b
         auto_save: bool = True,
     ):
         """
         Initialize MessageStore with optional persistence and logging.
-<<<<<<< HEAD
-
-=======
         
->>>>>>> 2104556b
         Args:
             messages: Initial list of messages (same as Messages class)
             console: Rich console for formatting output
             history_file: Path to TinyDB database file (.json extension recommended)
             log_file: Path to human-readable log file
             pruning: Whether to automatically prune old messages
-<<<<<<< HEAD
-            session_id: Optional session identifier for grouping messages
-            auto_save: Whether to automatically save changes to database
-        """
-        # Initialize parent Messages class
-        super().__init__(messages)
-
-=======
             auto_save: Whether to automatically save changes to database
         """
         # Coerce Messages object to list for parent class
@@ -98,24 +67,11 @@
         # Initialize parent Messages class
         super().__init__(messages)
         
->>>>>>> 2104556b
         # Use existing console or create a new one
         if not console:
             self.console = Console(width=100)
         else:
             self.console = console
-<<<<<<< HEAD
-
-        # Generate session ID if not provided
-        self.session_id = session_id or datetime.now().isoformat()
-        self.auto_save = auto_save
-
-        # Config history database if requested
-        if history_file:
-            # Ensure .json extension for TinyDB
-            if not str(history_file).endswith(".json"):
-                history_file = str(history_file) + ".json"
-=======
             
         self.auto_save = auto_save
         
@@ -124,25 +80,15 @@
             # Ensure .json extension for TinyDB
             if not str(history_file).endswith('.json'):
                 history_file = str(history_file) + '.json'
->>>>>>> 2104556b
             self.history_file = Path(history_file)
             self.persistent = True
             # Initialize TinyDB
             self.db = TinyDB(self.history_file)
-<<<<<<< HEAD
-            self.messages_table = self.db.table("messages")
-=======
->>>>>>> 2104556b
         else:
             self.history_file = Path()
             self.persistent = False
             self.db = None
-<<<<<<< HEAD
-            self.messages_table = None
-
-=======
-            
->>>>>>> 2104556b
+            
         # Config log file if requested
         if log_file:
             self.log_file = Path(log_file)
@@ -152,11 +98,7 @@
         else:
             self.log_file = Path()
             self.logging = False
-<<<<<<< HEAD
-
-=======
-            
->>>>>>> 2104556b
+            
         # Set the prune flag
         self.pruning = pruning
 
@@ -222,11 +164,7 @@
         super().__delitem__(key)
         self._auto_save_if_enabled()
 
-<<<<<<< HEAD
-    def __iadd__(self, other) -> "MessageStore":
-=======
     def __iadd__(self, other) -> 'MessageStore':
->>>>>>> 2104556b
         """In-place concatenation with persistence."""
         result = super().__iadd__(other)
         if isinstance(other, (list, Messages)):
@@ -250,20 +188,12 @@
         """
         if not self.logging:
             return
-<<<<<<< HEAD
-
-=======
-            
->>>>>>> 2104556b
+            
         if isinstance(item, str):
             with open(self.log_file, "a", encoding="utf-8") as file:
                 file_console = Console(file=file, force_terminal=True)
                 file_console.print(f"[bold magenta]{item}[/bold magenta]\n")
-<<<<<<< HEAD
-
-=======
                 
->>>>>>> 2104556b
         elif isinstance(item, Message):
             with open(self.log_file, "a", encoding="utf-8") as file:
                 file_console = Console(file=file, force_terminal=True)
@@ -285,84 +215,6 @@
         """
         Saves the current messages to TinyDB.
         """
-<<<<<<< HEAD
-        if not self.persistent or not self.messages_table:
-            return
-
-        try:
-            # Clear existing messages for this session
-            MessageQuery = Query()
-            self.messages_table.remove(MessageQuery.session_id == self.session_id)
-
-            # Save all current messages
-            for i, message in enumerate(self.messages):
-                if message:  # Handle None messages
-                    doc = {
-                        "session_id": self.session_id,
-                        "timestamp": datetime.now().isoformat(),
-                        "message_index": i,
-                        "message_data": message.to_cache_dict(),
-                    }
-                    self.messages_table.insert(doc)
-
-        except Exception as e:
-            print(f"Error saving history: {e}")
-
-    def load(self, session_id: str | None = None):
-        """
-        Loads messages from TinyDB, replacing current messages.
-
-        Args:
-            session_id: If provided, loads only messages from this session.
-                       If None, loads messages from current session.
-        """
-        if not self.persistent or not self.messages_table:
-            print("This message store is not persistent.")
-            return
-
-        try:
-            # Determine which session to load
-            target_session = session_id or self.session_id
-
-            # Query messages from the specified session
-            MessageQuery = Query()
-            message_docs = self.messages_table.search(
-                MessageQuery.session_id == target_session
-            )
-
-            # Sort by timestamp to maintain order
-            message_docs.sort(key=lambda x: x.get("timestamp", ""))
-
-            # Deserialize messages
-            messages_list = []
-            for doc in message_docs:
-                message_data = doc["message_data"]
-                message_type = message_data.get("message_type", "Message")
-
-                if message_type == "ImageMessage":
-                    messages_list.append(ImageMessage.from_cache_dict(message_data))
-                elif message_type == "AudioMessage":
-                    messages_list.append(AudioMessage.from_cache_dict(message_data))
-                else:
-                    messages_list.append(Message.from_cache_dict(message_data))
-
-            # Replace current messages (disable auto_save temporarily)
-            old_auto_save = self.auto_save
-            self.auto_save = False
-
-            self.clear()
-            self.extend(messages_list)
-
-            self.auto_save = old_auto_save
-
-            if self.pruning:
-                self.prune()
-
-        except Exception as e:
-            print(f"Error loading history: {e}. Starting with empty history.")
-            super().clear()  # Don't trigger auto_save for error case
-
-=======
         if not self.persistent or not self.db:
             return
             
@@ -427,7 +279,6 @@
             print(f"Error loading history: {e}. Starting with empty history.")
             super().clear()  # Don't trigger auto_save for error case
 
->>>>>>> 2104556b
     def prune(self):
         """
         Prunes the history to the last 20 messages.
@@ -435,29 +286,16 @@
         if len(self) > 20:
             # Keep last 20 messages
             pruned_messages = list(self)[-20:]
-<<<<<<< HEAD
-
+            
             # Disable auto_save temporarily to avoid multiple saves
             old_auto_save = self.auto_save
             self.auto_save = False
-
+            
             self.clear()
             self.extend(pruned_messages)
-
+            
             self.auto_save = old_auto_save
-
-=======
-            
-            # Disable auto_save temporarily to avoid multiple saves
-            old_auto_save = self.auto_save
-            self.auto_save = False
-            
-            self.clear()
-            self.extend(pruned_messages)
-            
-            self.auto_save = old_auto_save
-            
->>>>>>> 2104556b
+            
             # Save the pruned version
             if self.persistent:
                 self.save()
@@ -478,11 +316,7 @@
         if not self:
             self.console.print("No history (yet).", style="bold red")
             return
-<<<<<<< HEAD
-
-=======
-            
->>>>>>> 2104556b
+            
         for index, message in enumerate(self):
             if message:
                 content = str(message.content)[:50].replace("\n", " ")
@@ -496,86 +330,6 @@
             with open(self.log_file, "w") as file:
                 file.write("")
 
-<<<<<<< HEAD
-    # Session management methods
-    def list_sessions(self) -> list[str]:
-        """Lists all available session IDs in the database."""
-        if not self.persistent or not self.messages_table:
-            return []
-
-        try:
-            all_docs = self.messages_table.all()
-            sessions = list(set(doc["session_id"] for doc in all_docs))
-            return sorted(sessions)
-        except Exception as e:
-            print(f"Error listing sessions: {e}")
-            return []
-
-    def delete_session(self, session_id: str):
-        """Deletes all messages from a specific session."""
-        if not self.persistent or not self.messages_table:
-            return
-
-        try:
-            MessageQuery = Query()
-            self.messages_table.remove(MessageQuery.session_id == session_id)
-
-            # If we deleted the current session, clear current messages
-            if session_id == self.session_id:
-                self.clear()
-        except Exception as e:
-            print(f"Error deleting session: {e}")
-
-    def switch_session(self, session_id: str):
-        """
-        Switch to a different session, saving current session and loading the new one.
-        """
-        if not self.persistent:
-            print("Cannot switch sessions without persistence enabled.")
-            return
-
-        # Save current session
-        self.save()
-
-        # Switch to new session
-        self.session_id = session_id
-
-        # Load the new session
-        self.load(session_id)
-
-    def delete_database(self):
-        """Deletes the TinyDB database file."""
-        if self.persistent and self.history_file.exists():
-            try:
-                if self.db:
-                    self.db.close()
-                self.history_file.unlink()
-                self.db = None
-                self.messages_table = None
-            except Exception as e:
-                print(f"Error deleting database: {e}")
-
-    # Enhanced Methods
-    def get(self, index: int) -> Optional[Message]:
-        """Gets a message by 1-based index (convenience method)."""
-        if 1 <= index <= len(self):
-            return self[index - 1]
-        return None
-
-    def copy(self) -> "MessageStore":
-        """Return a copy of the MessageStore (without persistence)."""
-        return MessageStore(
-            messages=list(self.messages),
-            console=self.console,
-            # Don't copy persistence settings - new object manages its own state
-        )
-
-    def __repr__(self) -> str:
-        """Enhanced representation showing persistence status."""
-        persistent_info = f"persistent={self.persistent}"
-        if self.persistent:
-            persistent_info += f", session={self.session_id[:8]}..."
-=======
     def delete_database(self):
         """Deletes the TinyDB database file."""
         if self.persistent and self.history_file.exists():
@@ -605,5 +359,4 @@
     def __repr__(self) -> str:
         """Enhanced representation showing persistence status."""
         persistent_info = f"persistent={self.persistent}"
->>>>>>> 2104556b
         return f"MessageStore({len(self)} messages, {persistent_info})"