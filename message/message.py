"""
Message is the default message type recognized as industry standard (role + content).
Our Message class is inherited from specialized types like AudioMessage, ImageMessage, etc.
We define list[Message] as Messages in a parallel file, this class can handle the serialization / deserialization needed for message historys, api calls, and caching.
"""

from pydantic import BaseModel
from Chain.prompt.prompt import Prompt
from enum import Enum
from typing import Any
import importlib, json, warnings

class Role(Enum):
    """
    Enum for the role of the message.
    """

    USER = "user"
    ASSISTANT = "assistant"
    SYSTEM = "system"


class Message(BaseModel):
    """
    Industry standard, more or less, for messaging with LLMs.
    System roles can have some weirdness (like with Anthropic), but role/content is standard.
    """

    role: str | Role
    content: str | BaseModel | list[BaseModel]

    def to_cache_dict(self) -> dict[str, Any]:
        """
        Serialize Message to cache-friendly dictionary with type preservation.
        """
        serialized = {
            "message_type": self.__class__.__name__,
            "role": self.role.value if isinstance(self.role, Role) else self.role,
        }
        
        # Handle different content types
        if isinstance(self.content, str):
            serialized["content"] = {
                "type": "string",
                "data": self.content
            }
        elif isinstance(self.content, BaseModel):
            serialized["content"] = {
                "type": "pydantic_model",
                "model_class": f"{self.content.__class__.__module__}.{self.content.__class__.__name__}",
                "data": self.content.model_dump()
            }
        elif isinstance(self.content, list):
            serialized["content"] = {
                "type": "pydantic_list",
                "data": []
            }
            for item in self.content:
                if isinstance(item, BaseModel):
                    serialized["content"]["data"].append({
                        "model_class": f"{item.__class__.__module__}.{item.__class__.__name__}",
                        "data": item.model_dump()
                    })
                else:
                    # Fallback for non-BaseModel items
                    serialized["content"]["data"].append({
                        "model_class": "str",
                        "data": str(item)
                    })
        else:
            # Fallback for unknown types
            serialized["content"] = {
                "type": "string",
                "data": str(self.content)
            }
            
        return serialized

    @classmethod
    def from_cache_dict(cls, data: dict[str, Any]) -> "Message":
        """
        Deserialize Message from cache dictionary with type reconstruction.
        """
        role = data["role"]
        content_info = data["content"]
        
        # Reconstruct content based on type
        if content_info["type"] == "string":
            content = content_info["data"]
        elif content_info["type"] == "pydantic_model":
            # Dynamically import and reconstruct the Pydantic model
            model_class_path = content_info["model_class"]
            content = cls._reconstruct_pydantic_model(model_class_path, content_info["data"])
        elif content_info["type"] == "pydantic_list":
            content = []
            for item in content_info["data"]:
                if item["model_class"] == "str":
                    content.append(item["data"])
                else:
                    reconstructed = cls._reconstruct_pydantic_model(
                        item["model_class"], 
                        item["data"]
                    )
                    content.append(reconstructed)
        else:
            # Fallback
            content = content_info["data"]
            
        return cls(role=role, content=content)

    @staticmethod
    def _reconstruct_pydantic_model(model_class_path: str, data: dict[str, Any]) -> BaseModel | str:
        """
        Dynamically import and reconstruct a Pydantic model from its class path and data.
        If reconstruction fails (class changed/moved/deleted), returns JSON string with warning.
        """
        try:
            # Split module and class name
            module_path, class_name = model_class_path.rsplit(".", 1)
            
            # Import the module and get the class
            module = importlib.import_module(module_path)
            model_class = getattr(module, class_name)
            
            # Reconstruct the model
            return model_class.model_validate(data)
        except ImportError as e:
            # Module not found - class was moved or deleted
            json_str = json.dumps(data, indent=2)
            warnings.warn(
                f"Cache deserialization failed: Module '{module_path}' not found. "
                f"Original model class '{model_class_path}' may have been moved or deleted. "
                f"Falling back to JSON string representation. "
                f"Error: {e}",
                UserWarning,
                stacklevel=3
            )
            return json_str
        except AttributeError as e:
            # Class not found in module - class was renamed or deleted
            json_str = json.dumps(data, indent=2)
            warnings.warn(
                f"Cache deserialization failed: Class '{class_name}' not found in module '{module_path}'. "
                f"Original model class '{model_class_path}' may have been renamed or deleted. "
                f"Falling back to JSON string representation. "
                f"Error: {e}",
                UserWarning,
                stacklevel=3
            )
            return json_str
        except (ValueError, TypeError) as e:
            # Validation failed - class schema changed incompatibly
            json_str = json.dumps(data, indent=2)
            warnings.warn(
                f"Cache deserialization failed: Model validation failed for '{model_class_path}'. "
                f"The class schema may have changed incompatibly with cached data. "
                f"Falling back to JSON string representation. "
                f"Error: {e}",
                UserWarning,
                stacklevel=3
            )
            return json_str

    def __str__(self):
        """
        Returns the message in a human-readable format.
        """
        return f"{self.role}: {self.content}"

    def __getitem__(self, key):
        """
        Allows for dictionary-style access to the object.
        """
        return getattr(self, key)

<<<<<<< HEAD
=======

>>>>>>> 16d725e0
# Some helpful functions
def create_system_message(
    system_prompt: str | Prompt, input_variables=None
) -> list[Message]:
    """
    Takes a system prompt object (Prompt()) or a string, an optional input object, and returns a Message object.
    """
    if isinstance(system_prompt, str):
        system_prompt = Prompt(system_prompt)
    if input_variables:
        system_message = [
            Message(
                role="system",
                content=system_prompt.render(input_variables=input_variables),
            )
        ]
    else:
        system_message = [Message(role="system", content=system_prompt.prompt_string)]
    return system_message<|MERGE_RESOLUTION|>--- conflicted
+++ resolved
@@ -173,10 +173,6 @@
         """
         return getattr(self, key)
 
-<<<<<<< HEAD
-=======
-
->>>>>>> 16d725e0
 # Some helpful functions
 def create_system_message(
     system_prompt: str | Prompt, input_variables=None
