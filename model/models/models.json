<<<<<<< HEAD
{"ollama": ["gpt-oss:latest", "qwen3:30b", "qwen3:14b", "llama3.3:70b", "llama4:latest", "gpt-oss:120b", "llama3.1:latest", "cogito:32b", "gemma3:27b", "llama3.2-vision:11b", "llava:34b", "minicpm-v:8b", "llama3.3:latest", "llama4:16x17b", "llava:13b", "qwen2.5vl:32b", "cogito:14b", "llama3.2:latest", "llava:7b", "mistral:latest", "phi4:14b"], "openai": ["gpt-5", "gpt-5-mini", "gpt-5-nano", "gpt-4.1", "gpt-4o", "gpt-4-turbo", "gpt-3.5-turbo-0125", "gpt-4o-mini", "gpt-4o-audio-preview", "o1-preview", "o1-mini", "o3-mini", "o3-mini-high", "o4-mini", "gpt-4.1-mini", "dall-e-3"], "anthropic": ["claude-3-5-haiku-20241022", "claude-3-7-sonnet-20250219", "claude-opus-4-20250514", "claude-sonnet-4-20250514", "claude-opus-4-1-20250805"], "google": ["gemini-2.5-flash-preview-05-20", "gemini-2.5-pro-exp-03-25", "gemini-2.5-pro-preview-05-06", "gemini-2.0-flash-001", "gemini-1.5-pro", "gemini-1.5-flash", "gemini-1.5-flash-8b", "gemini-2.5-pro-preview-tts", "gemini-2.5-flash-preview-tts", "imagen-3.0-generate-002"], "groq": ["llama3-8b-8192", "llama3-70b-8192", "mixtral-8x7b-32768", "gemma2-9b-it", "llama-3.3-70b-versatile"], "perplexity": ["sonar-reasoning", "sonar-pro", "sonar"], "huggingface": ["Jlonge4/flux-dev-fp8", "openai/whisper-base"]}
=======
{
  "ollama": [
    "gpt-oss:latest",
    "falcon:7b",
    "falcon:40b",
    "qwen3:30b",
    "qwen3:14b",
    "qwen3:8b",
    "mixtral:latest",
    "mixtral:8x22b",
    "llama3.3:70b",
    "llama4:latest",
    "gpt-oss:120b",
    "llama3.1:latest",
    "deepseek-r1:32b",
    "gemma3:12b",
    "granite3.2-vision:2b",
    "minicpm-v:8b",
    "gemma3:27b",
    "mistral:latest",
    "phi4:14b",
    "cogito:14b",
    "qwen2.5vl:32b",
    "llava:34b",
    "mistral-nemo:12b",
    "cogito:32b",
    "llama3.3:latest",
    "llama4:16x17b",
    "llava:7b",
    "qwen2.5vl:7b",
    "sematre/orpheus:en",
    "llava:13b",
    "qwq:latest",
    "llama3.2:latest",
    "llama3.2-vision:11b"
  ],
  "openai": [
    "gpt-5",
    "gpt-5-mini",
    "gpt-5-nano",
    "gpt-4.1",
    "gpt-4o",
    "gpt-4-turbo",
    "gpt-3.5-turbo-0125",
    "gpt-4o-mini",
    "gpt-4o-audio-preview",
    "o1-preview",
    "o1-mini",
    "o3-mini",
    "o3-mini-high",
    "o4-mini",
    "gpt-4.1-mini",
    "dall-e-3"
  ],
  "anthropic": [
    "claude-3-5-haiku-20241022",
    "claude-3-7-sonnet-20250219",
    "claude-opus-4-20250514",
    "claude-sonnet-4-20250514",
    "claude-opus-4-1-20250805"
  ],
  "google": [
    "gemini-2.5-flash-preview-05-20",
    "gemini-2.5-pro-exp-03-25",
    "gemini-2.5-pro-preview-05-06",
    "gemini-2.0-flash-001",
    "gemini-1.5-pro",
    "gemini-1.5-flash",
    "gemini-1.5-flash-8b",
    "gemini-2.5-pro-preview-tts",
    "gemini-2.5-flash-preview-tts",
    "imagen-3.0-generate-002"
  ],
  "groq": [
    "llama3-8b-8192",
    "llama3-70b-8192",
    "mixtral-8x7b-32768",
    "gemma2-9b-it",
    "llama-3.3-70b-versatile"
  ],
  "perplexity": [
    "sonar-reasoning",
    "sonar-pro",
    "sonar"
  ],
  "huggingface": [
    "Jlonge4/flux-dev-fp8",
    "openai/whisper-base"
  ]
}
>>>>>>> 809d1b49
<|MERGE_RESOLUTION|>--- conflicted
+++ resolved
@@ -1,41 +1,26 @@
-<<<<<<< HEAD
-{"ollama": ["gpt-oss:latest", "qwen3:30b", "qwen3:14b", "llama3.3:70b", "llama4:latest", "gpt-oss:120b", "llama3.1:latest", "cogito:32b", "gemma3:27b", "llama3.2-vision:11b", "llava:34b", "minicpm-v:8b", "llama3.3:latest", "llama4:16x17b", "llava:13b", "qwen2.5vl:32b", "cogito:14b", "llama3.2:latest", "llava:7b", "mistral:latest", "phi4:14b"], "openai": ["gpt-5", "gpt-5-mini", "gpt-5-nano", "gpt-4.1", "gpt-4o", "gpt-4-turbo", "gpt-3.5-turbo-0125", "gpt-4o-mini", "gpt-4o-audio-preview", "o1-preview", "o1-mini", "o3-mini", "o3-mini-high", "o4-mini", "gpt-4.1-mini", "dall-e-3"], "anthropic": ["claude-3-5-haiku-20241022", "claude-3-7-sonnet-20250219", "claude-opus-4-20250514", "claude-sonnet-4-20250514", "claude-opus-4-1-20250805"], "google": ["gemini-2.5-flash-preview-05-20", "gemini-2.5-pro-exp-03-25", "gemini-2.5-pro-preview-05-06", "gemini-2.0-flash-001", "gemini-1.5-pro", "gemini-1.5-flash", "gemini-1.5-flash-8b", "gemini-2.5-pro-preview-tts", "gemini-2.5-flash-preview-tts", "imagen-3.0-generate-002"], "groq": ["llama3-8b-8192", "llama3-70b-8192", "mixtral-8x7b-32768", "gemma2-9b-it", "llama-3.3-70b-versatile"], "perplexity": ["sonar-reasoning", "sonar-pro", "sonar"], "huggingface": ["Jlonge4/flux-dev-fp8", "openai/whisper-base"]}
-=======
 {
   "ollama": [
     "gpt-oss:latest",
-    "falcon:7b",
-    "falcon:40b",
     "qwen3:30b",
     "qwen3:14b",
-    "qwen3:8b",
-    "mixtral:latest",
-    "mixtral:8x22b",
     "llama3.3:70b",
     "llama4:latest",
     "gpt-oss:120b",
     "llama3.1:latest",
-    "deepseek-r1:32b",
-    "gemma3:12b",
-    "granite3.2-vision:2b",
+    "cogito:32b",
+    "gemma3:27b",
+    "llama3.2-vision:11b",
+    "llava:34b",
     "minicpm-v:8b",
-    "gemma3:27b",
-    "mistral:latest",
-    "phi4:14b",
-    "cogito:14b",
-    "qwen2.5vl:32b",
-    "llava:34b",
-    "mistral-nemo:12b",
-    "cogito:32b",
     "llama3.3:latest",
     "llama4:16x17b",
+    "llava:13b",
+    "qwen2.5vl:32b",
+    "cogito:14b",
+    "llama3.2:latest",
     "llava:7b",
-    "qwen2.5vl:7b",
-    "sematre/orpheus:en",
-    "llava:13b",
-    "qwq:latest",
-    "llama3.2:latest",
-    "llama3.2-vision:11b"
+    "mistral:latest",
+    "phi4:14b"
   ],
   "openai": [
     "gpt-5",
@@ -90,5 +75,4 @@
     "Jlonge4/flux-dev-fp8",
     "openai/whisper-base"
   ]
-}
->>>>>>> 809d1b49
+}