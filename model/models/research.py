--- conflicted
+++ resolved
@@ -49,15 +49,10 @@
         ModelSpecs: The generated model specifications.
     """
     prompt = Prompt(prompt_str)
-<<<<<<< HEAD
     parser = Parser(ModelSpecs)
     model_obj = Model(model)
     chain = Chain(model=model_obj, parser=parser, prompt=prompt)
-=======
-    parser = Parser(list[ModelSpecs])
     model = Model(model)
-    chain = Chain(model=model, parser=parser, prompt=prompt)
->>>>>>> 7bca4780
     response = chain.run()
     return response.content
 
@@ -65,10 +60,5 @@
 if __name__ == "__main__":
     # Example usage
     prompt = "You will help me create an inventory of AI models available from OpenAI. Please return a list of models with their specifications, including provider, deployment type, capabilities, formats, context window size, knowledge cutoff date, and a brief description. The output should be in the format of ModelSpecs. If a model DOESN'T meet the schema, please do not include. For example I don't want embedding models included."
-<<<<<<< HEAD
     specs = generate_model_specs(prompt, model="claude")
-    print(specs)
-=======
-    specs = generate_model_specs(prompt)
-    print([x.model_dump_json(indent=2) for x in specs])
->>>>>>> 7bca4780
+    print(specs)