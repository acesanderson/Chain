--- conflicted
+++ resolved
@@ -1,16 +1,28 @@
-<<<<<<< HEAD
-{"ollama": ["deepseek-coder-v2:latest", "deepseek-r1:32b", "deepseek-r1:70b", "deepseek-r1:latest", "phi4:latest", "llama3.2-vision:latest", "llama3.3:latest", "unsloth_model:latest", "phi3.5:latest", "qwq:latest", "phi:latest", "qwen2.5:32b", "qwen2.5:14b", "qwen2.5:latest", "command-r:latest", "mistral-large:latest", "mixtral:8x7b", "mixtral:8x22b", "llama3.1:70b-instruct-q2_K", "llama3.2:latest", "mistral:latest", "llama3.1:70b", "llama3.1:latest"], "openai": ["gpt-4o", "gpt-4-turbo", "gpt-3.5-turbo-0125", "gpt-4o-mini", "o1-preview", "o1-mini"], "anthropic": ["claude-3-opus-20240229", "claude-3-sonnet-20240229", "claude-3-haiku-20240307", "claude-3-5-sonnet-20241022", "claude-3-5-haiku-20241022"], "google": ["gemini-2.0-flash-exp", "gemini-1.5-pro", "gemini-1.5-flash", "gemini-1.5-flash-8b"], "groq": ["llama3-8b-8192", "llama3-70b-8192", "mixtral-8x7b-32768", "gemma-7b-it"], "deepseek": ["deepseek-chat"]}
-=======
 {
   "ollama": [
+    "deepseek-coder-v2:latest",
+    "deepseek-r1:32b",
+    "deepseek-r1:70b",
+    "deepseek-r1:latest",
+    "phi4:latest",
     "llama3.2-vision:latest",
-    "deepseek-coder-v2:latest",
-    "all-minilm:latest",
-    "phi3:latest",
+    "llama3.3:latest",
+    "unsloth_model:latest",
+    "phi3.5:latest",
+    "qwq:latest",
     "phi:latest",
+    "qwen2.5:32b",
+    "qwen2.5:14b",
+    "qwen2.5:latest",
+    "command-r:latest",
+    "mistral-large:latest",
+    "mixtral:8x7b",
+    "mixtral:8x22b",
+    "llama3.1:70b-instruct-q2_K",
     "llama3.2:latest",
-    "llama3.1:latest",
-    "mistral:latest"
+    "mistral:latest",
+    "llama3.1:70b",
+    "llama3.1:latest"
   ],
   "openai": [
     "gpt-4o",
@@ -18,7 +30,9 @@
     "gpt-3.5-turbo-0125",
     "gpt-4o-mini",
     "o1-preview",
-    "o1-mini"
+    "o1-mini",
+    "o3-mini",
+    "o3-mini-high"
   ],
   "anthropic": [
     "claude-3-opus-20240229",
@@ -41,11 +55,5 @@
   ],
   "deepseek": [
     "deepseek-chat"
-  ],
-  "perplexity": [
-    "sonar-reasoning",
-    "sonar-pro",
-    "sonar"
   ]
-}
->>>>>>> e936ea46
+}