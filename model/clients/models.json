<<<<<<< HEAD
{"ollama": ["alibayram/medgemma:latest", "qwen3:14b", "qwen3:latest", "cogito:8b", "cogito:14b", "qwq:latest", "phi4:latest", "llama3.2-vision:latest", "gemma2:27b", "gemma2:latest", "mistral-small:latest", "mistral-nemo:latest", "llama3.1:70b", "mistral:latest", "llama3.2:latest", "mixtral:8x7b", "llama3.1:latest", "llama3.1:70b-instruct-q2_K", "deepseek-coder-v2:latest", "deepseek-r1:32b", "deepseek-r1:70b", "deepseek-r1:latest", "llama3.3:latest", "phi3.5:latest", "phi:latest", "command-r:latest", "mistral-large:latest"], "openai": ["gpt-4o", "gpt-4-turbo", "gpt-3.5-turbo-0125", "gpt-4o-mini", "gpt-4o-audio-preview", "o1-preview", "o1-mini", "o3-mini", "o3-mini-high", "o4-mini"], "anthropic": ["claude-3-5-haiku-20241022", "claude-3-7-sonnet-20250219", "claude-opus-4-20250514", "claude-sonnet-4-20250514"], "google": ["gemini-2.5-flash-preview-05-20", "gemini-2.5-pro-exp-03-25", "gemini-2.5-pro-preview-05-06", "gemini-2.0-flash-001", "gemini-1.5-pro", "gemini-1.5-flash", "gemini-1.5-flash-8b"], "groq": ["llama3-8b-8192", "llama3-70b-8192", "mixtral-8x7b-32768", "gemma2-9b-it", "llama-3.3-70b-versatile", "llama-3.1-8b-instant"], "deepseek": ["deepseek-chat"], "perplexity": ["sonar-reasoning", "sonar-pro", "sonar"]}
=======
{"ollama": ["qwen3:14b", "qwen2.5:14b", "cogito:70b", "qwq:latest", "mistral:latest", "cogito:32b", "dolphin-mixtral:latest", "llama3.3:latest", "cogito:14b", "llama3.1:latest"], "openai": ["gpt-4o", "gpt-4-turbo", "gpt-3.5-turbo-0125", "gpt-4o-mini", "gpt-4o-audio-preview", "o1-preview", "o1-mini", "o3-mini", "o3-mini-high", "o4-mini"], "anthropic": ["claude-3-5-haiku-20241022", "claude-3-7-sonnet-20250219", "claude-opus-4-20250514", "claude-sonnet-4-20250514"], "google": ["gemini-2.5-flash-preview-05-20", "gemini-2.5-pro-exp-03-25", "gemini-2.5-pro-preview-05-06", "gemini-2.0-flash-001", "gemini-1.5-pro", "gemini-1.5-flash", "gemini-1.5-flash-8b"], "groq": ["llama3-8b-8192", "llama3-70b-8192", "mixtral-8x7b-32768", "gemma2-9b-it", "llama-3.3-70b-versatile", "llama-3.1-8b-instant"], "deepseek": ["deepseek-chat"], "perplexity": ["sonar-reasoning", "sonar-pro", "sonar"]}
>>>>>>> 0818edf3
<|MERGE_RESOLUTION|>--- conflicted
+++ resolved
@@ -1,5 +1,74 @@
-<<<<<<< HEAD
-{"ollama": ["alibayram/medgemma:latest", "qwen3:14b", "qwen3:latest", "cogito:8b", "cogito:14b", "qwq:latest", "phi4:latest", "llama3.2-vision:latest", "gemma2:27b", "gemma2:latest", "mistral-small:latest", "mistral-nemo:latest", "llama3.1:70b", "mistral:latest", "llama3.2:latest", "mixtral:8x7b", "llama3.1:latest", "llama3.1:70b-instruct-q2_K", "deepseek-coder-v2:latest", "deepseek-r1:32b", "deepseek-r1:70b", "deepseek-r1:latest", "llama3.3:latest", "phi3.5:latest", "phi:latest", "command-r:latest", "mistral-large:latest"], "openai": ["gpt-4o", "gpt-4-turbo", "gpt-3.5-turbo-0125", "gpt-4o-mini", "gpt-4o-audio-preview", "o1-preview", "o1-mini", "o3-mini", "o3-mini-high", "o4-mini"], "anthropic": ["claude-3-5-haiku-20241022", "claude-3-7-sonnet-20250219", "claude-opus-4-20250514", "claude-sonnet-4-20250514"], "google": ["gemini-2.5-flash-preview-05-20", "gemini-2.5-pro-exp-03-25", "gemini-2.5-pro-preview-05-06", "gemini-2.0-flash-001", "gemini-1.5-pro", "gemini-1.5-flash", "gemini-1.5-flash-8b"], "groq": ["llama3-8b-8192", "llama3-70b-8192", "mixtral-8x7b-32768", "gemma2-9b-it", "llama-3.3-70b-versatile", "llama-3.1-8b-instant"], "deepseek": ["deepseek-chat"], "perplexity": ["sonar-reasoning", "sonar-pro", "sonar"]}
-=======
-{"ollama": ["qwen3:14b", "qwen2.5:14b", "cogito:70b", "qwq:latest", "mistral:latest", "cogito:32b", "dolphin-mixtral:latest", "llama3.3:latest", "cogito:14b", "llama3.1:latest"], "openai": ["gpt-4o", "gpt-4-turbo", "gpt-3.5-turbo-0125", "gpt-4o-mini", "gpt-4o-audio-preview", "o1-preview", "o1-mini", "o3-mini", "o3-mini-high", "o4-mini"], "anthropic": ["claude-3-5-haiku-20241022", "claude-3-7-sonnet-20250219", "claude-opus-4-20250514", "claude-sonnet-4-20250514"], "google": ["gemini-2.5-flash-preview-05-20", "gemini-2.5-pro-exp-03-25", "gemini-2.5-pro-preview-05-06", "gemini-2.0-flash-001", "gemini-1.5-pro", "gemini-1.5-flash", "gemini-1.5-flash-8b"], "groq": ["llama3-8b-8192", "llama3-70b-8192", "mixtral-8x7b-32768", "gemma2-9b-it", "llama-3.3-70b-versatile", "llama-3.1-8b-instant"], "deepseek": ["deepseek-chat"], "perplexity": ["sonar-reasoning", "sonar-pro", "sonar"]}
->>>>>>> 0818edf3
+{
+  "ollama": [
+    "alibayram/medgemma:latest",
+    "qwen3:14b",
+    "qwen3:latest",
+    "cogito:8b",
+    "cogito:14b",
+    "qwq:latest",
+    "phi4:latest",
+    "llama3.2-vision:latest",
+    "gemma2:27b",
+    "gemma2:latest",
+    "mistral-small:latest",
+    "mistral-nemo:latest",
+    "llama3.1:70b",
+    "mistral:latest",
+    "llama3.2:latest",
+    "mixtral:8x7b",
+    "llama3.1:latest",
+    "llama3.1:70b-instruct-q2_K",
+    "deepseek-coder-v2:latest",
+    "deepseek-r1:32b",
+    "deepseek-r1:70b",
+    "deepseek-r1:latest",
+    "llama3.3:latest",
+    "phi3.5:latest",
+    "phi:latest",
+    "command-r:latest",
+    "mistral-large:latest"
+  ],
+  "openai": [
+    "gpt-4o",
+    "gpt-4-turbo",
+    "gpt-3.5-turbo-0125",
+    "gpt-4o-mini",
+    "gpt-4o-audio-preview",
+    "o1-preview",
+    "o1-mini",
+    "o3-mini",
+    "o3-mini-high",
+    "o4-mini"
+  ],
+  "anthropic": [
+    "claude-3-5-haiku-20241022",
+    "claude-3-7-sonnet-20250219",
+    "claude-opus-4-20250514",
+    "claude-sonnet-4-20250514"
+  ],
+  "google": [
+    "gemini-2.5-flash-preview-05-20",
+    "gemini-2.5-pro-exp-03-25",
+    "gemini-2.5-pro-preview-05-06",
+    "gemini-2.0-flash-001",
+    "gemini-1.5-pro",
+    "gemini-1.5-flash",
+    "gemini-1.5-flash-8b"
+  ],
+  "groq": [
+    "llama3-8b-8192",
+    "llama3-70b-8192",
+    "mixtral-8x7b-32768",
+    "gemma2-9b-it",
+    "llama-3.3-70b-versatile",
+    "llama-3.1-8b-instant"
+  ],
+  "deepseek": [
+    "deepseek-chat"
+  ],
+  "perplexity": [
+    "sonar-reasoning",
+    "sonar-pro",
+    "sonar"
+  ]
+}